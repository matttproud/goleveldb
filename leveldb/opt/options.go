// Copyright (c) 2012, Suryandaru Triandana <syndtr@gmail.com>
// All rights reserved.
//
// Use of this source code is governed by a BSD-style license that can be
// found in the LICENSE file.

// This LevelDB Go implementation is based on LevelDB C++ implementation.
// Which contains the following header:
//   Copyright (c) 2011 The LevelDB Authors. All rights reserved.
//   Use of this source code is governed by a BSD-style license that can be
//   found in the LEVELDBCPP_LICENSE file. See the LEVELDBCPP_AUTHORS file
//   for names of contributors.

// Package opt provides sets of options used by LevelDB.
package opt

import (
<<<<<<< HEAD
	"github.com/syndtr/goleveldb/leveldb/cache"
	"github.com/syndtr/goleveldb/leveldb/comparer"
	"github.com/syndtr/goleveldb/leveldb/filter"
	"sync"
=======
	"sync"

	"leveldb/cache"
	"leveldb/comparer"
	"leveldb/filter"
>>>>>>> a7e0161d
)

type OptionsFlag uint

const (
	// If set, the database will be created if it is missing.
	OFCreateIfMissing OptionsFlag = 1 << iota

	// If set, an error is raised if the database already exists.
	OFErrorIfExist

	// If set, the implementation will do aggressive checking of the
	// data it is processing and will stop early if it detects any
	// errors.  This may have unforeseen ramifications: for example, a
	// corruption of one DB entry may cause a large number of entries to
	// become unreadable or for the entire DB to become unopenable.
	OFParanoidCheck
)

// Database compression type
type Compression uint

func (c Compression) String() string {
	switch c {
	case DefaultCompression:
		return "default"
	case NoCompression:
		return "none"
	case SnappyCompression:
		return "snappy"
	}
	return "unknown"
}

const (
	DefaultCompression Compression = iota
	NoCompression
	SnappyCompression
	nCompression
)

// Options represent sets of LevelDB options.
type Options struct {
	// Comparer used to define the order of keys in the table.
	// Default: a comparer that uses lexicographic byte-wise ordering
	//
	// REQUIRES: The client must ensure that the comparer supplied
	// here has the same name and orders keys *exactly* the same as the
	// comparer provided to previous open calls on the same DB.
	Comparer comparer.Comparer

	// Specify the database flag.
	Flag OptionsFlag

	// Amount of data to build up in memory (backed by an unsorted log
	// on disk) before converting to a sorted on-disk file.
	//
	// Larger values increase performance, especially during bulk loads.
	// Up to two write buffers may be held in memory at the same time,
	// so you may wish to adjust this parameter to control memory usage.
	// Also, a larger write buffer will result in a longer recovery time
	// the next time the database is opened.
	//
	// Default: 4MB
	WriteBuffer int

	// Number of open files that can be used by the DB.  You may need to
	// increase this if your database has a large working set (budget
	// one open file per 2MB of working set).
	//
	// Default: 1000
	MaxOpenFiles int

	// Control over blocks (user data is stored in a set of blocks, and
	// a block is the unit of reading from disk).

	// If non-NULL, use the specified cache for blocks.
	// If NULL, leveldb will automatically create and use an 8MB internal cache.
	// Default: NULL
	BlockCache cache.Cache

	// Approximate size of user data packed per block.  Note that the
	// block size specified here corresponds to uncompressed data.  The
	// actual size of the unit read from disk may be smaller if
	// compression is enabled.  This parameter can be changed dynamically.
	//
	// Default: 4K
	BlockSize int

	// Number of keys between restart points for delta encoding of keys.
	// This parameter can be changed dynamically.  Most clients should
	// leave this parameter alone.
	//
	// Default: 16
	BlockRestartInterval int

	// Compress blocks using the specified compression algorithm.  This
	// parameter can be changed dynamically.
	//
	// Default: kSnappyCompression, which gives lightweight but fast
	// compression.
	//
	// Typical speeds of kSnappyCompression on an Intel(R) Core(TM)2 2.4GHz:
	//    ~200-500MB/s compression
	//    ~400-800MB/s decompression
	// Note that these speeds are significantly faster than most
	// persistent storage speeds, and therefore it is typically never
	// worth switching to kNoCompression.  Even if the input data is
	// incompressible, the kSnappyCompression implementation will
	// efficiently detect that and will switch to uncompressed mode.
	CompressionType Compression

	// If non-NULL, use the specified filter policy to reduce disk reads.
	// Many applications will benefit from passing the result of
	// NewBloomFilter() here.
	//
	// Default: NULL
	Filter filter.Filter

	mu sync.Mutex
}

// OptionsGetter wraps methods used to get sanitized options.
type OptionsGetter interface {
	GetComparer() comparer.Comparer
	HasFlag(flag OptionsFlag) bool
	GetWriteBuffer() int
	GetMaxOpenFiles() int
	GetBlockCache() cache.Cache
	GetBlockSize() int
	GetBlockRestartInterval() int
	GetCompressionType() Compression
	GetFilter() filter.Filter
}

func (o *Options) GetComparer() comparer.Comparer {
	if o == nil || o.Comparer == nil {
		return comparer.DefaultComparer
	}
	return o.Comparer
}

func (o *Options) HasFlag(flag OptionsFlag) bool {
	if o == nil {
		return false
	}
	return (o.Flag & flag) != 0
}

func (o *Options) GetWriteBuffer() int {
	if o == nil || o.WriteBuffer <= 0 {
		return 4 << 20
	}
	return o.WriteBuffer
}

func (o *Options) GetMaxOpenFiles() int {
	if o == nil || o.MaxOpenFiles <= 0 {
		return 1000
	}
	return o.MaxOpenFiles
}

func (o *Options) GetBlockCache() cache.Cache {
	o.mu.Lock()
	defer o.mu.Unlock()
	if o == nil {
		return nil
	}
	if o.BlockCache == nil {
		o.BlockCache = cache.NewLRUCache(8 << 20)
	}
	return o.BlockCache
}

func (o *Options) GetBlockSize() int {
	if o == nil || o.BlockSize <= 0 {
		return 4096
	}
	return o.BlockSize
}

func (o *Options) GetBlockRestartInterval() int {
	if o == nil || o.BlockRestartInterval <= 0 {
		return 16
	}
	return o.BlockRestartInterval
}

func (o *Options) GetCompressionType() Compression {
	if o == nil || o.CompressionType <= DefaultCompression || o.CompressionType >= nCompression {
		return SnappyCompression
	}
	return o.CompressionType
}

func (o *Options) GetFilter() filter.Filter {
	if o == nil {
		return nil
	}
	return o.Filter
}

type ReadOptionsFlag uint

const (
	// If true, all data read from underlying storage will be
	// verified against corresponding checksums.
	RFVerifyChecksums ReadOptionsFlag = 1 << iota

	// Should the data read for this iteration be cached in memory?
	// If set iteration chaching will be disabled.
	// Callers may wish to set this flag for bulk scans.
	RFDontFillCache
)

// ReadOptions represent sets of options used by LevelDB during read
// operations.
type ReadOptions struct {
	// Specify the read flag.
	Flag ReadOptionsFlag
}

type ReadOptionsGetter interface {
	HasFlag(flag ReadOptionsFlag) bool
}

func (o *ReadOptions) HasFlag(flag ReadOptionsFlag) bool {
	if o == nil {
		return false
	}
	return (o.Flag & flag) != 0
}

type WriteOptionsFlag uint

const (
	// If set, the write will be flushed from the operating system
	// buffer cache (by calling WritableFile::Sync()) before the write
	// is considered complete.  If this flag is true, writes will be
	// slower.
	//
	// If this flag is false, and the machine crashes, some recent
	// writes may be lost.  Note that if it is just the process that
	// crashes (i.e., the machine does not reboot), no writes will be
	// lost even if sync==false.
	//
	// In other words, a DB write with sync==false has similar
	// crash semantics as the "write()" system call.  A DB write
	// with sync==true has similar crash semantics to a "write()"
	// system call followed by "fsync()".
	WFSync WriteOptionsFlag = 1 << iota
)

// WriteOptions represent sets of options used by LevelDB during write
// operations.
type WriteOptions struct {
	// Specify the write flag.
	Flag WriteOptionsFlag
}

type WriteOptionsGetter interface {
	HasFlag(flag WriteOptionsFlag) bool
}

func (o *WriteOptions) HasFlag(flag WriteOptionsFlag) bool {
	if o == nil {
		return false
	}
	return (o.Flag & flag) != 0
}<|MERGE_RESOLUTION|>--- conflicted
+++ resolved
@@ -15,18 +15,11 @@
 package opt
 
 import (
-<<<<<<< HEAD
+	"sync"
+
 	"github.com/syndtr/goleveldb/leveldb/cache"
 	"github.com/syndtr/goleveldb/leveldb/comparer"
 	"github.com/syndtr/goleveldb/leveldb/filter"
-	"sync"
-=======
-	"sync"
-
-	"leveldb/cache"
-	"leveldb/comparer"
-	"leveldb/filter"
->>>>>>> a7e0161d
 )
 
 type OptionsFlag uint
