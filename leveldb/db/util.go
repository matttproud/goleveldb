// Copyright (c) 2012, Suryandaru Triandana <syndtr@gmail.com>
// All rights reserved.
//
// Use of this source code is governed by a BSD-style license that can be
// found in the LICENSE file.

// This LevelDB Go implementation is based on LevelDB C++ implementation.
// Which contains the following header:
//   Copyright (c) 2011 The LevelDB Authors. All rights reserved.
//   Use of this source code is governed by a BSD-style license that can be
//   found in the LEVELDBCPP_LICENSE file. See the LEVELDBCPP_AUTHORS file
//   for names of contributors.

package db

import (
	"encoding/binary"
	"github.com/syndtr/goleveldb/leveldb/desc"
	"github.com/syndtr/goleveldb/leveldb/log"
	"io"
	"sort"
<<<<<<< HEAD
=======

	"leveldb/desc"
	"leveldb/log"
>>>>>>> a7e0161d
)

type readByteReader interface {
	io.Reader
	io.ByteReader
}

func sliceBytes(b []byte) []byte {
	z, n := binary.Uvarint(b)
	return b[n : n+int(z)]
}

func sliceBytesTest(b []byte) (valid bool, v, rest []byte) {
	z, n := binary.Uvarint(b)
	m := n + int(z)
	if n <= 0 || m > len(b) {
		return
	}
	valid = true
	v = b[n:m]
	rest = b[m:]
	return
}

func readBytes(r readByteReader) (b []byte, err error) {
	var n uint64
	n, err = binary.ReadUvarint(r)
	if err != nil {
		return
	}
	b = make([]byte, n)
	_, err = io.ReadFull(r, b)
	if err != nil {
		b = nil
	}
	return
}

func shorten(str string) string {
	if len(str) <= 13 {
		return str
	}
	return str[:5] + "..." + str[len(str)-5:]
}

type files []desc.File

func (p files) Len() int {
	return len(p)
}

func (p files) Less(i, j int) bool {
	return p[i].Num() < p[j].Num()
}

func (p files) Swap(i, j int) {
	p[i], p[j] = p[j], p[i]
}

func (p files) sort() {
	sort.Sort(p)
}

type logReader struct {
	file   desc.File
	reader desc.Reader
	log    *log.Reader
}

func newLogReader(file desc.File, checksum bool, dropf log.DropFunc) (p *logReader, err error) {
	r := new(logReader)
	r.file = file
	r.reader, err = file.Open()
	if err != nil {
		return
	}
	r.log = log.NewReader(r.reader, checksum, dropf)
	return r, nil
}

func (r *logReader) closed() bool {
	return r.reader == nil
}

func (r *logReader) close() {
	if r.closed() {
		return
	}
	r.reader.Close()
	r.reader = nil
	r.log = nil
}

func (r *logReader) remove() error {
	r.close()
	return r.file.Remove()
}

type logWriter struct {
	file   desc.File
	writer desc.Writer
	log    *log.Writer
}

func newLogWriter(file desc.File) (p *logWriter, err error) {
	w := new(logWriter)
	w.file = file
	w.writer, err = file.Create()
	if err != nil {
		return
	}
	w.log = log.NewWriter(w.writer)
	return w, nil
}

func (w *logWriter) closed() bool {
	return w.writer == nil
}

func (w *logWriter) close() {
	if w.closed() {
		return
	}
	w.writer.Close()
	w.writer = nil
	w.log = nil
}

func (w *logWriter) remove() error {
	w.close()
	return w.file.Remove()
}<|MERGE_RESOLUTION|>--- conflicted
+++ resolved
@@ -15,16 +15,11 @@
 
 import (
 	"encoding/binary"
+	"io"
+	"sort"
+
 	"github.com/syndtr/goleveldb/leveldb/desc"
 	"github.com/syndtr/goleveldb/leveldb/log"
-	"io"
-	"sort"
-<<<<<<< HEAD
-=======
-
-	"leveldb/desc"
-	"leveldb/log"
->>>>>>> a7e0161d
 )
 
 type readByteReader interface {
